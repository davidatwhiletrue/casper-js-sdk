import { concat } from '@ethersproject/bytes';

import { CLType, CLTypeMap } from './cltype';
import { CLValue, IResultWithBytes } from './CLValue';
import { CLValueTuple2 } from './Tuple2';
import { CLValueUInt32 } from './Numeric';
import { CLValueParser } from './Parser';
import { toBytesU32 } from '../ByteConverters';

/**
 * Represents a Map value in the Casper type system.
 * This class manages key-value pairs, providing efficient access and manipulation.
 */
export class CLValueMap {
  /**
   * The type of the map.
   */
  private type: CLTypeMap;

  /**
   * The data stored in the map as an array of CLValueTuple2.
   */
  private data: CLValueTuple2[];

  /**
   * An indexed representation of the map data for faster lookups.
   */
  private indexedData: Map<string, CLValue> = new Map();

  /**
   * Initializes a new instance of the CLValueMap class.
   * @param mapType - The CLTypeMap representing the type of the map.
   * @param data - Optional array of CLValueTuple2 representing the map entries.
   * @param indexedData - Optional Map of string keys to CLValues for faster lookups.
   */
  constructor(
    mapType: CLTypeMap,
    data?: CLValueTuple2[],
    indexedData?: Map<string, CLValue>
  ) {
    this.type = mapType;
    this.data = data ?? [];
    this.indexedData = indexedData ?? new Map();
  }

  /**
   * Converts the map to its byte representation.
   * @returns A Uint8Array representing the bytes of the map, including its size and key-value pairs.
   */
  bytes(): Uint8Array {
    const kvBytes = Array.from(this.data).map(element => {
      const byteKey = element.inner1.bytes();
      const byteVal = element.inner2.bytes();
      return concat([byteKey, byteVal]);
    });

    return concat([toBytesU32(this.data.length), ...kvBytes]);
  }

  /**
   * Returns the map as a plain JavaScript object.
   * @returns A Record with string keys and CLValue values.
   */
  public getMap(): Record<string, CLValue> {
    const result: Record<string, CLValue> = {};
    this.indexedData.forEach((v, k) => {
      result[k] = v;
    });
    return result;
  }

  /**
   * Returns the map data as an array of CLValueTuple2.
   * @returns An array of CLValueTuple2 representing the map entries.
   */
  public getData(): CLValueTuple2[] {
    return [...this.data];
  }

  /**
   * Provides a string representation of the map.
   * @returns A string representation of the map entries.
   */
  public toString(): string {
    const b: string[] = [];
    this.indexedData.forEach((value, key) => {
      b.push(`(${key}="${value.toString()}")`);
    });
    return b.join('');
  }

  /**
   * Converts the instance to a JSON-compatible map.
   *
   * @returns {any} A Map object representing the instance's key-value pairs.
   *
   * This method iterates over the `data` property, extracting key-value
   * pairs from each tuple and storing them in a new Map.
   */
  public toJSON(): any {
    const map = new Map();

    this.data.forEach(tuple2 => {
      const [k, v] = tuple2.value();
      map.set(k, v);
    });

    return map;
  }

  /**
   * Finds a value in the map by key.
   * @param key - The key to search for.
   * @returns A tuple containing the found value (or undefined) and a boolean indicating if the key was found.
   */
  public find(key: string): [CLValue | undefined, boolean] {
    const value = this.indexedData.get(key);
    return [value, value !== undefined];
  }

  /**
   * Gets a value from the map by key.
   * @param key - The key to search for.
   * @returns The found CLValue or undefined if the key doesn't exist.
   */
  public get(key: string): CLValue | undefined {
    return this.indexedData.get(key);
  }

  /**
   * Finds any value in the map that matches one of the provided keys.
   * @param keys - An array of keys to search for.
   * @returns A tuple containing the first found value (or undefined) and a boolean indicating if any key was found.
   */
  public findAny(keys: string[]): [CLValue | undefined, boolean] {
    for (const key of keys) {
      const value = this.indexedData.get(key);
      if (value !== undefined) {
        return [value, true];
      }
    }
    return [undefined, false];
  }

  /**
   * Returns the number of entries in the map.
   * @returns The number of entries in the map.
   */
  public length(): number {
    return this.indexedData.size;
  }

  /**
   * Appends a new key-value pair to the map.
   * @param key - The key CLValue to append.
   * @param val - The value CLValue to append.
   * @returns null if successful, or an Error if the types are invalid or the key already exists.
   */
  public append(key: CLValue, val: CLValue): Error | null {
    if (key.type !== this.type.key) {
      return new Error('invalid key type');
    }
    if (val.type !== this.type.val) {
      return new Error('invalid value type');
    }

    const keyString = key.toString();
    if (this.indexedData.has(keyString)) {
      return new Error('map key already exists');
    }

    const tuple = CLValueTuple2.newCLTuple2(key, val).tuple2;

    if (!tuple) {
      return new Error('no tuple');
    }

    this.data.push(tuple);
    this.indexedData.set(keyString, val);
    return null;
  }

  /**
   * Creates a CLValueMap instance from a Uint8Array.
   * Parses the byte array to interpret the size of the map and each key-value pair.
   * @param bytes - The Uint8Array containing the byte representation of the Map value.
   * @param mapType - The CLTypeMap representing the type of the map.
   * @returns An object containing the new CLValueMap instance and any remaining bytes.
   */
  public static fromBytes(
    bytes: Uint8Array,
    mapType: CLTypeMap
  ): IResultWithBytes<CLValueMap> {
    const mapResult = new CLValueMap(mapType);

    const { result: u32, bytes: u32Bytes } = CLValueUInt32.fromBytes(bytes);
<<<<<<< HEAD
    const size = u32.getValue().toNumber();
    const remainder = u32Bytes;
=======
    const size = u32.toNumber();
    let remainder = u32Bytes;
>>>>>>> 7664c827

    if (size === 0) {
      return { result: mapResult, bytes: remainder };
    }

    for (let i = 0; i < size; i++) {
      if (remainder.length) {
        const keyVal = CLValueParser.fromBytesByType(remainder, mapType.key);

        if (!keyVal.result) {
          continue;
        }

        const valVal = CLValueParser.fromBytesByType(remainder, mapType.val);

        if (!valVal.result) {
          continue;
        }

        mapResult.append(keyVal?.result, valVal?.result);
      }
    }

    return { result: mapResult, bytes: remainder };
  }

  /**
   * Creates a new CLValue instance with a Map value.
   * @param keyType - The CLType for the map keys.
   * @param valType - The CLType for the map values.
   * @returns A new CLValue instance with CLTypeMap and a CLValueMap.
   */
  public static newCLMap(keyType: CLType, valType: CLType): CLValue {
    const mapType = new CLTypeMap(keyType, valType);
    const clValue = new CLValue(mapType);
    clValue.map = new CLValueMap(mapType);
    return new CLValue(mapType);
  }
}<|MERGE_RESOLUTION|>--- conflicted
+++ resolved
@@ -194,13 +194,8 @@
     const mapResult = new CLValueMap(mapType);
 
     const { result: u32, bytes: u32Bytes } = CLValueUInt32.fromBytes(bytes);
-<<<<<<< HEAD
-    const size = u32.getValue().toNumber();
+    const size = u32.toNumber();
     const remainder = u32Bytes;
-=======
-    const size = u32.toNumber();
-    let remainder = u32Bytes;
->>>>>>> 7664c827
 
     if (size === 0) {
       return { result: mapResult, bytes: remainder };
