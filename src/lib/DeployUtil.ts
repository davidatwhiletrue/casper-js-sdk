/**
 * Util methods for making Deploy message
 *
 * @packageDocumentation
 */
import { Ok, Some, None } from 'ts-results';
import { concat } from '@ethersproject/bytes';
import blake from 'blakejs';
import { decodeBase16, encodeBase16 } from './Conversions';
import humanizeDuration from 'humanize-duration';
import {
  CLValue,
  CLValueBuilder,
  CLValueParsers,
  CLPublicKey,
  ToBytes,
  CLU32,
  CLU32Type,
  CLU64,
  CLU64Type,
  CLOption,
  CLURef,
  ToBytesResult
} from './CLValue';
import {
  toBytesArrayU8,
  toBytesBytesArray,
  toBytesDeployHash,
  toBytesString,
  toBytesU64,
  toBytesVector
} from './ByteConverters';
import { RuntimeArgs } from './RuntimeArgs';
// import JSBI from 'jsbi';
import { DeployUtil, Keys } from './index';
import { AsymmetricKey, SignatureAlgorithm } from './Keys';
import { BigNumberish } from '@ethersproject/bignumber';
import { jsonArrayMember, jsonMember, jsonObject, TypedJSON } from 'typedjson';
import { ByteArray } from 'tweetnacl-ts';
import { Result, Ok, Err } from 'ts-results';

const shortEnglishHumanizer = humanizeDuration.humanizer({
  spacer: '',
  serialComma: false,
  language: 'shortEn',
  languages: {
    // https://docs.rs/humantime/2.0.1/humantime/fn.parse_duration.html
    shortEn: {
      y: () => 'y',
      mo: () => 'M',
      w: () => 'w',
      d: () => 'd',
      h: () => 'h',
      m: () => 'm',
      s: () => 's',
      ms: () => 'ms'
    }
  }
});

const byteArrayJsonSerializer: (bytes: Uint8Array) => string = (
  bytes: Uint8Array
) => {
  return encodeBase16(bytes);
};

const byteArrayJsonDeserializer: (str: string) => Uint8Array = (
  str: string
) => {
  return decodeBase16(str);
};

/**
 * Return a humanizer duration
 * @param ttl in milliseconds
 */
export const humanizerTTL = (ttl: number) => {
  return shortEnglishHumanizer(ttl);
};

@jsonObject
export class DeployHeader implements ToBytes {
  @jsonMember({
    serializer: (account: CLPublicKey) => {
      return account.toAccountHex();
    },
    deserializer: (hexStr: string) => {
      return CLPublicKey.fromHex(hexStr);
    }
  })
  public account: CLPublicKey;

  @jsonMember({
    serializer: (n: number) => new Date(n).toISOString(),
    deserializer: (s: string) => Date.parse(s)
  })
  public timestamp: number;

  @jsonMember({
    serializer: (n: number) => String(n) + 'ms',
    deserializer: (s: string) => Number(s.replace('ms', ''))
  })
  public ttl: number;

  @jsonMember({ constructor: Number, name: 'gas_price' })
  public gasPrice: number;

  @jsonMember({
    name: 'body_hash',
    serializer: byteArrayJsonSerializer,
    deserializer: byteArrayJsonDeserializer
  })
  public bodyHash: Uint8Array;

  @jsonArrayMember(ByteArray, {
    serializer: (value: Uint8Array[]) =>
      value.map(it => byteArrayJsonSerializer(it)),
    deserializer: (json: any) =>
      json.map((it: string) => byteArrayJsonDeserializer(it))
  })
  public dependencies: Uint8Array[];

  @jsonMember({ name: 'chain_name', constructor: String })
  public chainName: string;

  /**
   * The header portion of a Deploy
   *
   * @param account The account within which the deploy will be run.
   * @param timestamp When the deploy was created.
   * @param ttl How long the deploy will stay valid.
   * @param gasPrice Price per gas unit for this deploy.
   * @param bodyHash  Hash of the Wasm code.
   * @param dependencies Other deploys that have to be run before this one.
   * @param chainName Which chain the deploy is supposed to be run on.
   */
  constructor(
    account: CLPublicKey,
    timestamp: number,
    ttl: number,
    gasPrice: number,
    bodyHash: Uint8Array,
    dependencies: Uint8Array[],
    chainName: string
  ) {
    this.account = account;
    this.timestamp = timestamp;
    this.ttl = ttl;
    this.gasPrice = gasPrice;
    this.bodyHash = bodyHash;
    this.dependencies = dependencies;
    this.chainName = chainName;
  }

  public toBytes(): ToBytesResult {
    return Ok(
      concat([
        CLValueParsers.toBytes(this.account).unwrap(),
        toBytesU64(this.timestamp),
        toBytesU64(this.ttl),
        toBytesU64(this.gasPrice),
        toBytesDeployHash(this.bodyHash),
        toBytesVector(this.dependencies.map(d => new DeployHash(d))),
        toBytesString(this.chainName)
      ])
    );
  }
}

/**
 * The cryptographic hash of a Deploy.
 */
class DeployHash implements ToBytes {
  constructor(private hash: Uint8Array) {}

  public toBytes(): ToBytesResult {
    return Ok(toBytesDeployHash(this.hash));
  }
}

export interface DeployJson {
  session: Record<string, any>;
  approvals: { signature: string; signer: string }[];
  header: DeployHeader;
  payment: Record<string, any>;
  hash: string;
}

/**
 * A struct containing a signature and the public key of the signer.
 */
@jsonObject
export class Approval {
  @jsonMember({ constructor: String })
  public signer: string;
  @jsonMember({ constructor: String })
  public signature: string;
}

abstract class ExecutableDeployItemInternal implements ToBytes {
  public abstract tag: number;

  public abstract args: RuntimeArgs;

  public abstract toBytes(): ToBytesResult;

  public getArgByName(name: string): CLValue | undefined {
    return this.args.args.get(name);
  }

  public setArg(name: string, value: CLValue) {
    this.args.args.set(name, value);
  }
}

const desRA = (arr: any) => {
  const raSerializer = new TypedJSON(RuntimeArgs);
  const value = {
    args: arr
  };
  return raSerializer.parse(value);
};

const serRA = (ra: RuntimeArgs) => {
  const raSerializer = new TypedJSON(RuntimeArgs);
  const json = raSerializer.toPlainJson(ra);
  return Object.values(json as any)[0];
};

@jsonObject
export class ModuleBytes extends ExecutableDeployItemInternal {
  public tag = 0;

  @jsonMember({
    name: 'module_bytes',
    serializer: byteArrayJsonSerializer,
    deserializer: byteArrayJsonDeserializer
  })
  public moduleBytes: Uint8Array;

  @jsonMember({
    deserializer: desRA,
    serializer: serRA
  })
  public args: RuntimeArgs;

  constructor(moduleBytes: Uint8Array, args: RuntimeArgs) {
    super();

    this.moduleBytes = moduleBytes;
    this.args = args;
  }

  public toBytes(): ToBytesResult {
    return Ok(
      concat([
        Uint8Array.from([this.tag]),
        toBytesArrayU8(this.moduleBytes),
        toBytesBytesArray(this.args.toBytes().unwrap())
      ])
    );
  }
}

@jsonObject
export class StoredContractByHash extends ExecutableDeployItemInternal {
  public tag = 1;

  @jsonMember({
    serializer: byteArrayJsonSerializer,
    deserializer: byteArrayJsonDeserializer
  })
  public hash: Uint8Array;

  @jsonMember({
    name: 'entry_point',
    constructor: String
  })
  public entryPoint: string;

  @jsonMember({
    deserializer: desRA,
    serializer: serRA
  })
  public args: RuntimeArgs;

  constructor(hash: Uint8Array, entryPoint: string, args: RuntimeArgs) {
    super();

    this.entryPoint = entryPoint;
    this.args = args;
    this.hash = hash;
  }

  public toBytes(): ToBytesResult {
    return Ok(
      concat([
        Uint8Array.from([this.tag]),
        toBytesBytesArray(this.hash),
        toBytesString(this.entryPoint),
        toBytesBytesArray(this.args.toBytes().unwrap())
      ])
    );
  }
}

@jsonObject
export class StoredContractByName extends ExecutableDeployItemInternal {
  public tag = 2;

  @jsonMember({ constructor: String })
  public name: string;

  @jsonMember({
    name: 'entry_point',
    constructor: String
  })
  public entryPoint: string;

  @jsonMember({
    deserializer: desRA,
    serializer: serRA
  })
  public args: RuntimeArgs;

  constructor(name: string, entryPoint: string, args: RuntimeArgs) {
    super();

    this.name = name;
    this.entryPoint = entryPoint;
    this.args = args;
  }

  public toBytes(): ToBytesResult {
    return Ok(
      concat([
        Uint8Array.from([this.tag]),
        toBytesString(this.name),
        toBytesString(this.entryPoint),
        toBytesBytesArray(this.args.toBytes().unwrap())
      ])
    );
  }
}

@jsonObject
export class StoredVersionedContractByName extends ExecutableDeployItemInternal {
  public tag = 4;

  @jsonMember({ constructor: String })
  public name: string;

  @jsonMember({ constructor: Number, preserveNull: true })
  public version: number | null;

  @jsonMember({ name: 'entry_point', constructor: String })
  public entryPoint: string;

  @jsonMember({
    deserializer: desRA,
    serializer: serRA
  })
  public args: RuntimeArgs;

  constructor(
    name: string,
    version: number | null,
    entryPoint: string,
    args: RuntimeArgs
  ) {
    super();
    this.name = name;
    this.version = version;
    this.entryPoint = entryPoint;
    this.args = args;
  }

  public toBytes(): ToBytesResult {
    let serializedVersion;
    if (this.version === null) {
      serializedVersion = new CLOption(None, new CLU32Type());
    } else {
      serializedVersion = new CLOption(Some(new CLU32(this.version as number)));
    }
    return Ok(
      concat([
        Uint8Array.from([this.tag]),
        toBytesString(this.name),
        CLValueParsers.toBytes(serializedVersion).unwrap(),
        toBytesString(this.entryPoint),
        toBytesBytesArray(this.args.toBytes().unwrap())
      ])
    );
  }
}

@jsonObject
export class StoredVersionedContractByHash extends ExecutableDeployItemInternal {
  public tag = 3;

  @jsonMember({
    serializer: byteArrayJsonSerializer,
    deserializer: byteArrayJsonDeserializer
  })
  public hash: Uint8Array;

  @jsonMember({
    constructor: Number,
    preserveNull: true
  })
  public version: number | null;

  @jsonMember({
    name: 'entry_point',
    constructor: String
  })
  public entryPoint: string;

  @jsonMember({
    deserializer: desRA,
    serializer: serRA
  })
  public args: RuntimeArgs;

  constructor(
    hash: Uint8Array,
    version: number | null,
    entryPoint: string,
    args: RuntimeArgs
  ) {
    super();
    this.hash = hash;
    this.version = version;
    this.entryPoint = entryPoint;
    this.args = args;
  }

  public toBytes(): ToBytesResult {
    let serializedVersion;

    if (this.version === null) {
      serializedVersion = new CLOption(None, new CLU32Type());
    } else {
      serializedVersion = new CLOption(Some(new CLU32(this.version as number)));
    }
    return Ok(
      concat([
        Uint8Array.from([this.tag]),
        toBytesBytesArray(this.hash),
        CLValueParsers.toBytes(serializedVersion).unwrap(),
        toBytesString(this.entryPoint),
        toBytesBytesArray(this.args.toBytes().unwrap())
      ])
    );
  }
}

@jsonObject
export class Transfer extends ExecutableDeployItemInternal {
  public tag = 5;

  @jsonMember({
    deserializer: desRA,
    serializer: serRA
  })
  public args: RuntimeArgs;

  /**
   * Constructor for Transfer deploy item.
   * @param amount The number of motes to transfer
   * @param target URef of the target purse or the public key of target account. You could generate this public key from accountHex by PublicKey.fromHex
   * @param sourcePurse URef of the source purse. If this is omitted, the main purse of the account creating this \
   * transfer will be used as the source purse
   * @param id user-defined transfer id
   */
  constructor(args: RuntimeArgs) {
    super();
    this.args = args;
  }

  public toBytes(): ToBytesResult {
    return Ok(
      concat([
        Uint8Array.from([this.tag]),
        toBytesBytesArray(this.args.toBytes().unwrap())
      ])
    );
  }
}

@jsonObject
export class ExecutableDeployItem implements ToBytes {
  @jsonMember({
    name: 'ModuleBytes',
    constructor: ModuleBytes
  })
  public moduleBytes?: ModuleBytes;

  @jsonMember({
    name: 'StoredContractByHash',
    constructor: StoredContractByHash
  })
  public storedContractByHash?: StoredContractByHash;

  @jsonMember({
    name: 'StoredContractByName',
    constructor: StoredContractByName
  })
  public storedContractByName?: StoredContractByName;

  @jsonMember({
    name: 'StoredVersionedContractByHash',
    constructor: StoredVersionedContractByHash
  })
  public storedVersionedContractByHash?: StoredVersionedContractByHash;

  @jsonMember({
    name: 'StoredVersionedContractByName',
    constructor: StoredVersionedContractByName
  })
  public storedVersionedContractByName?: StoredVersionedContractByName;
  @jsonMember({
    name: 'Transfer',
    constructor: Transfer
  })
  public transfer?: Transfer;

  public toBytes(): ToBytesResult {
    if (this.isModuleBytes()) {
      return this.moduleBytes!.toBytes();
    } else if (this.isStoredContractByHash()) {
      return this.storedContractByHash!.toBytes();
    } else if (this.isStoredContractByName()) {
      return this.storedContractByName!.toBytes();
    } else if (this.isStoredVersionContractByHash()) {
      return this.storedVersionedContractByHash!.toBytes();
    } else if (this.isStoredVersionContractByName()) {
      return this.storedVersionedContractByName!.toBytes();
    } else if (this.isTransfer()) {
      return this.transfer!.toBytes();
    }
    throw new Error('failed to serialize ExecutableDeployItemJsonWrapper');
  }

  public getArgByName(name: string): CLValue | undefined {
    if (this.isModuleBytes()) {
      return this.moduleBytes!.getArgByName(name);
    } else if (this.isStoredContractByHash()) {
      return this.storedContractByHash!.getArgByName(name);
    } else if (this.isStoredContractByName()) {
      return this.storedContractByName!.getArgByName(name);
    } else if (this.isStoredVersionContractByHash()) {
      return this.storedVersionedContractByHash!.getArgByName(name);
    } else if (this.isStoredVersionContractByName()) {
      return this.storedVersionedContractByName!.getArgByName(name);
    } else if (this.isTransfer()) {
      return this.transfer!.getArgByName(name);
    }
    throw new Error('failed to serialize ExecutableDeployItemJsonWrapper');
  }

  public setArg(name: string, value: CLValue) {
    if (this.isModuleBytes()) {
      return this.moduleBytes!.setArg(name, value);
    } else if (this.isStoredContractByHash()) {
      return this.storedContractByHash!.setArg(name, value);
    } else if (this.isStoredContractByName()) {
      return this.storedContractByName!.setArg(name, value);
    } else if (this.isStoredVersionContractByHash()) {
      return this.storedVersionedContractByHash!.setArg(name, value);
    } else if (this.isStoredVersionContractByName()) {
      return this.storedVersionedContractByName!.setArg(name, value);
    } else if (this.isTransfer()) {
      return this.transfer!.setArg(name, value);
    }
    throw new Error('failed to serialize ExecutableDeployItemJsonWrapper');
  }

  public static fromExecutableDeployItemInternal(
    item: ExecutableDeployItemInternal
  ) {
    const res = new ExecutableDeployItem();
    switch (item.tag) {
      case 0:
        res.moduleBytes = item as ModuleBytes;
        break;
      case 1:
        res.storedContractByHash = item as StoredContractByHash;
        break;
      case 2:
        res.storedContractByName = item as StoredContractByName;
        break;
      case 3:
        res.storedVersionedContractByHash = item as StoredVersionedContractByHash;
        break;
      case 4:
        res.storedVersionedContractByName = item as StoredVersionedContractByName;
        break;
      case 5:
        res.transfer = item as Transfer;
        break;
    }
    return res;
  }

  public static newModuleBytes(
    moduleBytes: Uint8Array,
    args: RuntimeArgs
  ): ExecutableDeployItem {
    return ExecutableDeployItem.fromExecutableDeployItemInternal(
      new ModuleBytes(moduleBytes, args)
    );
  }

  public static newStoredContractByHash(
    hash: Uint8Array,
    entryPoint: string,
    args: RuntimeArgs
  ) {
    return ExecutableDeployItem.fromExecutableDeployItemInternal(
      new StoredContractByHash(hash, entryPoint, args)
    );
  }

  public static newStoredContractByName(
    name: string,
    entryPoint: string,
    args: RuntimeArgs
  ) {
    return ExecutableDeployItem.fromExecutableDeployItemInternal(
      new StoredContractByName(name, entryPoint, args)
    );
  }

  public static newStoredVersionContractByHash(
    hash: Uint8Array,
    version: number | null,
    entryPoint: string,
    args: RuntimeArgs
  ) {
    return ExecutableDeployItem.fromExecutableDeployItemInternal(
      new StoredVersionedContractByHash(hash, version, entryPoint, args)
    );
  }

  public static newStoredVersionContractByName(
    name: string,
    version: number | null,
    entryPoint: string,
    args: RuntimeArgs
  ) {
    return ExecutableDeployItem.fromExecutableDeployItemInternal(
      new StoredVersionedContractByName(name, version, entryPoint, args)
    );
  }

  /**
   * Constructor for Transfer deploy item.
   * @param amount The number of motes to transfer
   * @param target URef of the target purse or the public key of target account. You could generate this public key from accountHex by PublicKey.fromHex
   * @param sourcePurse URef of the source purse. If this is omitted, the main purse of the account creating this \
   * transfer will be used as the source purse
   * @param id user-defined transfer id. This parameter is required.
   */
  public static newTransfer(
    amount: BigNumberish,
<<<<<<< HEAD
    target: CLURef | CLPublicKey,
    sourcePurse?: CLURef,
    id: number | null = null
  ): ExecutableDeployItem {
=======
    target: URef | PublicKey,
    sourcePurse: URef | null = null,
    id: number
  ) {
>>>>>>> 1ee07adf
    const runtimeArgs = RuntimeArgs.fromMap({});
    runtimeArgs.insert('amount', CLValueBuilder.u512(amount));
    if (sourcePurse) {
      runtimeArgs.insert('source', sourcePurse);
    }
    if (target instanceof CLURef) {
      runtimeArgs.insert('target', target);
    } else if (target instanceof CLPublicKey) {
      runtimeArgs.insert(
        'target',
        CLValueBuilder.byteArray(target.toAccountHash())
      );
    } else {
      throw new Error('Please specify target');
    }
    if (!id) {
<<<<<<< HEAD
      runtimeArgs.insert('id', CLValueBuilder.option(None, new CLU64Type()));
=======
      throw new Error("transfer-id missing in new transfer.");
>>>>>>> 1ee07adf
    } else {
      runtimeArgs.insert(
        'id',
        CLValueBuilder.option(Some(new CLU64(id)), new CLU64Type())
      );
    }
    return ExecutableDeployItem.fromExecutableDeployItemInternal(
      new Transfer(runtimeArgs)
    );
  }

  public isModuleBytes(): boolean {
    return !!this.moduleBytes;
  }

  public asModuleBytes(): ModuleBytes | undefined {
    return this.moduleBytes;
  }

  public isStoredContractByHash(): boolean {
    return !!this.storedContractByHash;
  }

  public asStoredContractByHash(): StoredContractByHash | undefined {
    return this.storedContractByHash;
  }

  public isStoredContractByName(): boolean {
    return !!this.storedContractByName;
  }

  public asStoredContractByName(): StoredContractByName | undefined {
    return this.storedContractByName;
  }

  public isStoredVersionContractByName(): boolean {
    return !!this.storedVersionedContractByName;
  }

  public asStoredVersionContractByName():
    | StoredVersionedContractByName
    | undefined {
    return this.storedVersionedContractByName;
  }

  public isStoredVersionContractByHash(): boolean {
    return !!this.storedVersionedContractByHash;
  }

  public asStoredVersionContractByHash():
    | StoredVersionedContractByHash
    | undefined {
    return this.storedVersionedContractByHash;
  }

  public isTransfer() {
    return !!this.transfer;
  }

  public asTransfer(): Transfer | undefined {
    return this.transfer;
  }
}

/**
 * A deploy containing a smart contract along with the requester's signature(s).
 */
@jsonObject
export class Deploy {
  @jsonMember({
    serializer: byteArrayJsonSerializer,
    deserializer: byteArrayJsonDeserializer
  })
  public hash: Uint8Array;

  @jsonMember({ constructor: DeployHeader })
  public header: DeployHeader;

  @jsonMember({
    constructor: ExecutableDeployItem
  })
  public payment: ExecutableDeployItem;

  @jsonMember({
    constructor: ExecutableDeployItem
  })
  public session: ExecutableDeployItem;

  @jsonArrayMember(Approval)
  public approvals: Approval[];

  /**
   *
   * @param hash The DeployHash identifying this Deploy
   * @param header The deployHeader
   * @param payment The ExecutableDeployItem for payment code.
   * @param session the ExecutableDeployItem for session code.
   * @param approvals  An array of signature and public key of the signers, who approve this deploy
   */
  constructor(
    hash: Uint8Array,
    header: DeployHeader,
    payment: ExecutableDeployItem,
    session: ExecutableDeployItem,
    approvals: Approval[]
  ) {
    this.approvals = approvals;
    this.session = session;
    this.payment = payment;
    this.header = header;
    this.hash = hash;
  }

  public isTransfer(): boolean {
    return this.session.isTransfer();
  }

  public isStandardPayment(): boolean {
    if (this.payment.isModuleBytes()) {
      return this.payment.asModuleBytes()?.moduleBytes.length === 0;
    }
    return false;
  }
}

/**
 * Serialize deployHeader into a array of bytes
 * @param deployHeader
 */
export const serializeHeader = (deployHeader: DeployHeader) => {
  return deployHeader.toBytes();
};

/**
 * Serialize deployBody into a array of bytes
 * @param payment
 * @param session
 */
export const serializeBody = (
  payment: ExecutableDeployItem,
  session: ExecutableDeployItem
) => {
  return concat([payment.toBytes().unwrap(), session.toBytes().unwrap()]);
};

/**
 * Supported contract type
 */
export enum ContractType {
  WASM = 'WASM',
  Hash = 'Hash',
  Name = 'Name'
}

export class DeployParams {
  /**
   * Container for `Deploy` construction options.
   * @param accountPublicKey
   * @param chainName Name of the chain, to avoid the `Deploy` from being accidentally or maliciously included in a different chain.
   * @param gasPrice Conversion rate between the cost of Wasm opcodes and the motes sent by the payment code.
   * @param ttl Time that the `Deploy` will remain valid for, in milliseconds. The default value is 1800000, which is 30 minutes
   * @param dependencies Hex-encoded `Deploy` hashes of deploys which must be executed before this one.
   * @param timestamp  If `timestamp` is empty, the current time will be used. Note that timestamp is UTC, not local.
   */
  constructor(
    public accountPublicKey: CLPublicKey,
    public chainName: string,
    public gasPrice: number = 1,
    public ttl: number = 1800000,
    public dependencies: Uint8Array[] = [],
    public timestamp?: number
  ) {
    this.dependencies = dependencies.filter(
      d =>
        dependencies.filter(t => encodeBase16(d) === encodeBase16(t)).length < 2
    );
    if (!timestamp) {
      this.timestamp = Date.now();
    }
  }
}

/**
 * Makes Deploy message
 */
export function makeDeploy(
  deployParam: DeployParams,
  session: ExecutableDeployItem,
  payment: ExecutableDeployItem
): Deploy {
  const serializedBody = serializeBody(payment, session);
  const bodyHash = blake.blake2b(serializedBody, null, 32);

  const header: DeployHeader = new DeployHeader(
    deployParam.accountPublicKey,
    deployParam.timestamp!,
    deployParam.ttl,
    deployParam.gasPrice,
    bodyHash,
    deployParam.dependencies,
    deployParam.chainName
  );
  const serializedHeader = serializeHeader(header);
  const deployHash = blake.blake2b(serializedHeader.unwrap(), null, 32);
  return new Deploy(deployHash, header, payment, session, []);
}

/**
 * Uses the provided key pair to sign the Deploy message
 *
 * @param deploy
 * @param signingKey the keyPair to sign deploy
 */
export const signDeploy = (
  deploy: Deploy,
  signingKey: AsymmetricKey
): Deploy => {
  const approval = new Approval();
  const signature = signingKey.sign(deploy.hash);
  approval.signer = signingKey.accountHex();
  switch (signingKey.signatureAlgorithm) {
    case SignatureAlgorithm.Ed25519:
      approval.signature = Keys.Ed25519.accountHex(signature);
      break;
    case SignatureAlgorithm.Secp256K1:
      approval.signature = Keys.Secp256K1.accountHex(signature);
      break;
  }
  deploy.approvals.push(approval);

  return deploy;
};

/**
 * Sets the already generated Ed25519 signature for the Deploy message
 *
 * @param deploy
 * @param sig the Ed25519 signature
 * @param publicKey the public key used to generate the Ed25519 signature
 */
export const setSignature = (
  deploy: Deploy,
  sig: Uint8Array,
  publicKey: CLPublicKey
): Deploy => {
  const approval = new Approval();
  approval.signer = publicKey.toAccountHex();
  // TBD: Make sure it is proper
  if (publicKey.isEd25519()) {
    approval.signature = Keys.Ed25519.accountHex(sig);
  }
  if (publicKey.isSecp256K1()) {
    approval.signature = Keys.Secp256K1.accountHex(sig);
  }
  deploy.approvals.push(approval);
  return deploy;
};

/**
 * Standard payment code.
 *
 * @param paymentAmount the number of motes paying to execution engine
 */
export const standardPayment = (paymentAmount: BigNumberish) => {
  const paymentArgs = RuntimeArgs.fromMap({
    amount: CLValueBuilder.u512(paymentAmount.toString())
  });

  return ExecutableDeployItem.newModuleBytes(Uint8Array.from([]), paymentArgs);
};

/**
 * Convert the deploy object to json
 *
 * @param deploy
 */
export const deployToJson = (deploy: Deploy) => {
  const serializer = new TypedJSON(Deploy);
  return {
    deploy: serializer.toPlainJson(deploy)
  };
};

/**
 * Convert the json to deploy object
 *
 * @param json
 */
export const deployFromJson = (json: any) => {
  const serializer = new TypedJSON(Deploy);
  const deploy = serializer.parse(json.deploy);
  if (deploy !== undefined && validateDeploy(deploy).ok) {
    return deploy;
  }
  return undefined;
};

export const addArgToDeploy = (
  deploy: Deploy,
  name: string,
  value: CLValue
): Deploy => {
  if (deploy.approvals.length !== 0) {
    throw Error('Can not add argument to already signed deploy.');
  }

  const deployParams = new DeployUtil.DeployParams(
    deploy.header.account,
    deploy.header.chainName,
    deploy.header.gasPrice,
    deploy.header.ttl,
    deploy.header.dependencies,
    deploy.header.timestamp
  );

  const session = deploy.session;
  session.setArg(name, value);

  return makeDeploy(deployParams, session, deploy.payment);
};

export const deploySizeInBytes = (deploy: Deploy): number => {
  const hashSize = deploy.hash.length;
  const bodySize = serializeBody(deploy.payment, deploy.session).length;
  const headerSize = serializeHeader(deploy.header).length;
  const approvalsSize = deploy.approvals.map(approval => {
    return (approval.signature.length + approval.signer.length) / 2;
  }).reduce((a, b) => a + b, 0);

  return hashSize + headerSize + bodySize + approvalsSize;
}

export const validateDeploy = (deploy: Deploy): Result<Deploy, string> => {
  const serializedBody = serializeBody(deploy.payment, deploy.session);
  const bodyHash = blake.blake2b(serializedBody, null, 32);

  if(!arrayEquals(deploy.header.bodyHash, bodyHash)) {
    return Err(`Invalid deploy: bodyHash missmatch. Expected: ${bodyHash}, 
                  got: ${deploy.header.bodyHash}.`);
  }

  const serializedHeader = serializeHeader(deploy.header);
  const deployHash = blake.blake2b(serializedHeader, null, 32);
 
  if(!arrayEquals(deploy.hash, deployHash)) {
    return Err(`Invalid deploy: hash missmatch. Expected: ${deployHash}, 
                  got: ${deploy.hash}.`);
  }

  // TODO: Verify included signatures.

  return Ok(deploy);
}

const arrayEquals = (a: Uint8Array, b: Uint8Array): boolean => {
  return a.length === b.length && a.every((val, index) => val === b[index]);
}<|MERGE_RESOLUTION|>--- conflicted
+++ resolved
@@ -3,7 +3,7 @@
  *
  * @packageDocumentation
  */
-import { Ok, Some, None } from 'ts-results';
+import { Result, Ok, Err, Some, None } from 'ts-results';
 import { concat } from '@ethersproject/bytes';
 import blake from 'blakejs';
 import { decodeBase16, encodeBase16 } from './Conversions';
@@ -37,7 +37,6 @@
 import { BigNumberish } from '@ethersproject/bignumber';
 import { jsonArrayMember, jsonMember, jsonObject, TypedJSON } from 'typedjson';
 import { ByteArray } from 'tweetnacl-ts';
-import { Result, Ok, Err } from 'ts-results';
 
 const shortEnglishHumanizer = humanizeDuration.humanizer({
   spacer: '',
@@ -664,17 +663,10 @@
    */
   public static newTransfer(
     amount: BigNumberish,
-<<<<<<< HEAD
     target: CLURef | CLPublicKey,
-    sourcePurse?: CLURef,
-    id: number | null = null
+    sourcePurse: CLURef | null = null,
+    id: number
   ): ExecutableDeployItem {
-=======
-    target: URef | PublicKey,
-    sourcePurse: URef | null = null,
-    id: number
-  ) {
->>>>>>> 1ee07adf
     const runtimeArgs = RuntimeArgs.fromMap({});
     runtimeArgs.insert('amount', CLValueBuilder.u512(amount));
     if (sourcePurse) {
@@ -691,11 +683,7 @@
       throw new Error('Please specify target');
     }
     if (!id) {
-<<<<<<< HEAD
-      runtimeArgs.insert('id', CLValueBuilder.option(None, new CLU64Type()));
-=======
-      throw new Error("transfer-id missing in new transfer.");
->>>>>>> 1ee07adf
+      throw new Error('transfer-id missing in new transfer.');
     } else {
       runtimeArgs.insert(
         'id',
@@ -1020,27 +1008,29 @@
 export const deploySizeInBytes = (deploy: Deploy): number => {
   const hashSize = deploy.hash.length;
   const bodySize = serializeBody(deploy.payment, deploy.session).length;
-  const headerSize = serializeHeader(deploy.header).length;
-  const approvalsSize = deploy.approvals.map(approval => {
-    return (approval.signature.length + approval.signer.length) / 2;
-  }).reduce((a, b) => a + b, 0);
+  const headerSize = serializeHeader(deploy.header).unwrap().length;
+  const approvalsSize = deploy.approvals
+    .map(approval => {
+      return (approval.signature.length + approval.signer.length) / 2;
+    })
+    .reduce((a, b) => a + b, 0);
 
   return hashSize + headerSize + bodySize + approvalsSize;
-}
+};
 
 export const validateDeploy = (deploy: Deploy): Result<Deploy, string> => {
   const serializedBody = serializeBody(deploy.payment, deploy.session);
   const bodyHash = blake.blake2b(serializedBody, null, 32);
 
-  if(!arrayEquals(deploy.header.bodyHash, bodyHash)) {
+  if (!arrayEquals(deploy.header.bodyHash, bodyHash)) {
     return Err(`Invalid deploy: bodyHash missmatch. Expected: ${bodyHash}, 
                   got: ${deploy.header.bodyHash}.`);
   }
 
-  const serializedHeader = serializeHeader(deploy.header);
+  const serializedHeader = serializeHeader(deploy.header).unwrap();
   const deployHash = blake.blake2b(serializedHeader, null, 32);
- 
-  if(!arrayEquals(deploy.hash, deployHash)) {
+
+  if (!arrayEquals(deploy.hash, deployHash)) {
     return Err(`Invalid deploy: hash missmatch. Expected: ${deployHash}, 
                   got: ${deploy.hash}.`);
   }
@@ -1048,8 +1038,8 @@
   // TODO: Verify included signatures.
 
   return Ok(deploy);
-}
+};
 
 const arrayEquals = (a: Uint8Array, b: Uint8Array): boolean => {
   return a.length === b.length && a.every((val, index) => val === b[index]);
-}+};