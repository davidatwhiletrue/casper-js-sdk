import {
  AnyT,
  jsonArrayMember,
  jsonMember,
  jsonObject,
  TypedJSON
} from 'typedjson';
import { IDValue } from './id_value';
import { RpcError } from './error';
import {
  AuctionState,
  Account,
  EntryPointValue,
  Block,
  BlockHeader,
  BlockHeaderV1,
  BlockV1,
  BlockWithSignatures,
  Transfer,
  EraSummary,
  Deploy,
  DeployExecutionInfo,
  DeployExecutionResult,
  ExecutionInfo,
  ExecutionResult,
  Transaction,
  TransactionHash,
  TransactionWrapper,
  InitiatorAddr,
  Timestamp,
  MinimalBlockInfo,
  NamedKey,
  StoredValue,
  Hash,
  PublicKey,
  CLValueUInt512,
<<<<<<< HEAD
  AuctionStateV1,
  AuctionStateV2
=======
  AddressableEntity
>>>>>>> dfa4a719
} from '../types';

@jsonObject
export class RpcResponse {
  @jsonMember({ name: 'jsonrpc', constructor: String })
  version: string;

  @jsonMember({ constructor: IDValue, name: 'id' })
  id?: IDValue;

  @jsonMember({ name: 'result', constructor: AnyT })
  result: any;

  @jsonMember({ name: 'error', constructor: RpcError })
  error?: RpcError;
}

@jsonObject
export class StateGetAuctionInfoResult {
  @jsonMember({ name: 'api_version', constructor: String })
  version: string;

  @jsonMember({ name: 'auction_state', constructor: AuctionState })
  auctionState: AuctionState;

  rawJSON?: any;
}

@jsonObject
export class StateGetAuctionInfoV1Result {
  @jsonMember({ name: 'api_version', constructor: String })
  version: string;

  @jsonMember({ name: 'auction_state', constructor: AuctionStateV1 })
  auctionState: AuctionStateV1;

  rawJSON?: any;
}

@jsonObject
export class StateGetAuctionInfoV2Result {
  @jsonMember({ name: 'api_version', constructor: String })
  version: string;

  @jsonMember({ name: 'auction_state', constructor: AuctionStateV2 })
  auctionState: AuctionStateV2;

  rawJSON?: any;
}

@jsonObject
export class StateGetBalanceResult {
  @jsonMember({ name: 'api_version', constructor: String })
  apiVersion: string;

  @jsonMember({
    name: 'balance_value',
    constructor: CLValueUInt512,
    deserializer: (json: string) => CLValueUInt512.fromJSON(json),
    serializer: (value: CLValueUInt512) => value.toJSON()
  })
  balanceValue: CLValueUInt512;

  public rawJSON: any;
}

@jsonObject
export class StateGetAccountInfo {
  @jsonMember({ name: 'api_version', constructor: String })
  apiVersion: string;

  @jsonMember({ name: 'account', constructor: Account })
  account: Account;

  public rawJSON: any;
}

@jsonObject
export class RpcAddressableEntity {
  @jsonMember({ name: 'entity', constructor: AddressableEntity })
  entity: AddressableEntity;

  @jsonArrayMember(NamedKey, { name: 'named_keys' })
  namedKeys: NamedKey[];

  @jsonArrayMember(EntryPointValue, { name: 'entry_points' })
  entryPoints?: EntryPointValue[];
}

@jsonObject
export class EntityOrAccount {
  @jsonMember({
    name: 'AddressableEntity',
    constructor: RpcAddressableEntity
  })
  addressableEntity?: RpcAddressableEntity;

  @jsonMember({
    name: 'LegacyAccount',
    constructor: Account
  })
  legacyAccount?: Account;
}

@jsonObject
export class StateGetEntityResult {
  @jsonMember({ name: 'api_version', constructor: String })
  apiVersion: string;

  @jsonMember({ name: 'entity', constructor: EntityOrAccount })
  entity: EntityOrAccount;

  @jsonMember({ name: 'merkle_proof', constructor: AnyT })
  merkleProof: any;

  public rawJSON: any;
}

@jsonObject
export class ChainGetBlockResultV1Compatible {
  @jsonMember({ name: 'api_version', constructor: String })
  apiVersion: string;

  @jsonMember({
    name: 'block_with_signatures',
    constructor: BlockWithSignatures
  })
  blockWithSignatures?: BlockWithSignatures;

  @jsonMember({ name: 'block', constructor: BlockV1 })
  blockV1?: BlockV1;

  public rawJSON?: any;
}

@jsonObject
export class ChainGetBlockResult {
  @jsonMember({ name: 'api_version', constructor: String })
  public apiVersion: string;

  @jsonMember({ constructor: Block })
  public block: Block;

  public rawJSON?: any;

  public static fromJSON(data: any): ChainGetBlockResult {
    const serializer = new TypedJSON(ChainGetBlockResult);
    const parsedResult = serializer.parse(data);

    if (!parsedResult) throw new Error('Failed to parse ChainGetBlockResult');

    parsedResult.rawJSON = data;

    return parsedResult;
  }

  public static newChainGetBlockResultFromV1Compatible(
    result: ChainGetBlockResultV1Compatible,
    rawJSON: any
  ): ChainGetBlockResult {
    const chainGetBlockResult = new ChainGetBlockResult();
    chainGetBlockResult.apiVersion = result.apiVersion;
    chainGetBlockResult.rawJSON = rawJSON;

    if (result.blockV1) {
      chainGetBlockResult.block = Block.newBlockFromBlockV1(result.blockV1);
    } else if (result.blockWithSignatures) {
      chainGetBlockResult.block = Block.newBlockFromBlockWrapper(
        result.blockWithSignatures.block,
        result.blockWithSignatures.proofs
      );
    } else {
      throw new Error('Incorrect RPC response structure');
    }

    return chainGetBlockResult;
  }
}

@jsonObject
export class ChainGetBlockTransfersResult {
  @jsonMember({ name: 'api_version', constructor: String })
  public version: string;

  @jsonMember({ name: 'block_hash', constructor: String })
  public blockHash: string;

  @jsonArrayMember(Transfer, {
    name: 'transfers',
    deserializer: (json: any) => json.map((it: string) => Transfer.fromJSON(it))
  })
  public transfers: Transfer[];

  public rawJSON?: any;
}

@jsonObject
export class ChainGetEraSummaryResult {
  @jsonMember({ name: 'api_version', constructor: String })
  public version: string;

  @jsonMember({ name: 'era_summary', constructor: EraSummary })
  public eraSummary: EraSummary;

  public rawJSON?: any;
}

@jsonObject
export class InfoGetDeployResult {
  @jsonMember({ name: 'api_version', constructor: String })
  apiVersion: string;

  @jsonMember({ name: 'deploy', constructor: Deploy })
  deploy: Deploy;

  @jsonMember({
    name: 'execution_info',
    constructor: DeployExecutionInfo
  })
  executionResults: DeployExecutionInfo;

  @jsonArrayMember(DeployExecutionResult, {
    name: 'execution_results'
  })
  executionResultsV1?: DeployExecutionResult[];

  rawJSON: any;

  toInfoGetTransactionResult(): InfoGetTransactionResult {
    return new InfoGetTransactionResult(
      this.apiVersion,
      Deploy.newTransactionFromDeploy(this.deploy),
      new ExecutionInfo(
        this.executionResults.blockHash,
        this.executionResults.blockHeight,
        this.executionResults.executionResult
      ),
      this.rawJSON
    );
  }
}

@jsonObject
export class InfoGetTransactionResult {
  @jsonMember({ name: 'api_version', constructor: String })
  apiVersion: string;

  @jsonMember({ constructor: Transaction })
  transaction: Transaction;

  @jsonMember({ name: 'execution_info', constructor: ExecutionInfo })
  executionInfo?: ExecutionInfo;

  public rawJSON: any;

  constructor(
    apiVersion: string,
    transaction: Transaction,
    executionInfo?: ExecutionInfo,
    rawJSON = ''
  ) {
    this.apiVersion = apiVersion;
    this.transaction = transaction;
    this.executionInfo = executionInfo;
    this.rawJSON = rawJSON;
  }

  static fromJSON(json: any): InfoGetTransactionResult | null {
    const serializer = new TypedJSON(InfoGetTransactionResultV1Compatible);
    const temp = serializer.parse(json);

    if (temp) {
      const result = InfoGetTransactionResultV1Compatible.newInfoGetTransactionResultFromV1Compatible(
        temp,
        json
      );
      return result;
    }

    const transactionResultSerializer = new TypedJSON(InfoGetTransactionResult);
    return transactionResultSerializer.parse(json) ?? null;
  }
}

@jsonObject
export class InfoGetDeployResultV1Compatible {
  @jsonMember({ name: 'api_version', constructor: String })
  apiVersion: string;

  @jsonMember({ constructor: Deploy })
  deploy: Deploy;

  @jsonArrayMember(DeployExecutionResult, { name: 'execution_results' })
  executionResults: DeployExecutionResult[];

  @jsonMember({
    name: 'block_hash',
    constructor: Hash,
    deserializer: json => {
      if (!json) return;
      return Hash.fromJSON(json);
    },
    serializer: value => {
      if (!value) return;
      return value.toJSON();
    }
  })
  blockHash?: Hash;

  @jsonMember({ name: 'block_height', constructor: Number })
  blockHeight?: number;

  public rawJSON: any;

  public static fromJSON(
    json: any
  ): InfoGetDeployResultV1Compatible | undefined {
    const serializer = new TypedJSON(InfoGetDeployResultV1Compatible);
    return serializer.parse(json);
  }
}

@jsonObject
export class InfoGetTransactionResultV1Compatible {
  @jsonMember({ name: 'api_version', constructor: String })
  apiVersion: string;

  @jsonMember({ constructor: TransactionWrapper })
  transaction?: TransactionWrapper;

  @jsonMember({ constructor: Deploy })
  deploy?: Deploy;

  @jsonMember({ constructor: ExecutionInfo, name: 'execution_info' })
  executionInfo?: ExecutionInfo;

  @jsonArrayMember(DeployExecutionResult, { name: 'execution_results' })
  executionResults: DeployExecutionResult[] = [];

  @jsonMember({
    constructor: Hash,
    name: 'block_hash',
    deserializer: json => {
      if (!json) return;
      return Hash.fromJSON(json);
    },
    serializer: value => {
      if (!value) return;
      return value.toJSON();
    }
  })
  blockHash?: Hash;

  @jsonMember({ constructor: Number, name: 'block_height' })
  blockHeight?: number;

  rawJSON?: any;

  public static newInfoGetTransactionResultFromV1Compatible(
    parsedResult: InfoGetTransactionResultV1Compatible,
    rawJSON: any
  ): InfoGetTransactionResult {
    if (parsedResult.transaction) {
      if (parsedResult.transaction.transactionV1) {
        return new InfoGetTransactionResult(
          parsedResult.apiVersion,
          Transaction.fromTransactionV1(parsedResult.transaction.transactionV1),
          parsedResult.executionInfo,
          rawJSON
        );
      }

      if (parsedResult.transaction.deploy) {
        const transaction = Deploy.newTransactionFromDeploy(
          parsedResult.transaction.deploy
        );
        const info = new InfoGetTransactionResult(
          parsedResult.apiVersion,
          transaction,
          parsedResult.executionInfo,
          rawJSON
        );

        if (parsedResult.executionResults.length > 0) {
          const executionInfo = ExecutionInfo.fromV1(
            parsedResult.executionResults,
            parsedResult.blockHeight
          );
          executionInfo.executionResult.initiator = new InitiatorAddr(
            parsedResult.deploy!.header.account
          );
          info.executionInfo = executionInfo;
        }
        return info;
      }
    }

    if (parsedResult.deploy) {
      const transaction = Deploy.newTransactionFromDeploy(parsedResult.deploy);
      const info = new InfoGetTransactionResult(
        parsedResult.apiVersion,
        transaction,
        parsedResult.executionInfo,
        rawJSON
      );

      if (parsedResult.executionResults.length > 0) {
        const executionInfo = ExecutionInfo.fromV1(
          parsedResult.executionResults,
          parsedResult.blockHeight
        );
        executionInfo.executionResult.initiator = new InitiatorAddr(
          parsedResult.deploy.header.account
        );
        info.executionInfo = executionInfo;
      }
      return info;
    }
    throw new Error('Incorrect RPC response structure');
  }

  public static fromJSON(
    json: any
  ): InfoGetTransactionResultV1Compatible | undefined {
    const serializer = new TypedJSON(InfoGetTransactionResultV1Compatible);
    return serializer.parse(json);
  }
}

@jsonObject
export class ChainGetEraInfoResult {
  @jsonMember({ name: 'api_version', constructor: String })
  version: string;

  @jsonMember({ name: 'era_summary', constructor: EraSummary })
  eraSummary: EraSummary;

  public rawJSON: any;
}

@jsonObject
export class StateGetItemResult {
  @jsonMember({ name: 'stored_value', constructor: StoredValue })
  storedValue: StoredValue;

  @jsonMember({ name: 'merkle_proof', constructor: String })
  merkleProof: string;

  public rawJSON: any;
}

@jsonObject
export class StateGetDictionaryResult {
  @jsonMember({ name: 'api_version', constructor: String })
  apiVersion: string;

  @jsonMember({ name: 'dictionary_key', constructor: String })
  dictionaryKey: string;

  @jsonMember({ name: 'stored_value', constructor: StoredValue })
  storedValue: StoredValue;

  @jsonMember({ name: 'merkle_proof', constructor: String })
  merkleProof: string;

  public rawJSON: any;
}

@jsonObject
export class QueryGlobalStateResult {
  @jsonMember({ name: 'api_version', constructor: String })
  apiVersion: string;

  @jsonMember({ name: 'block_header', constructor: BlockHeader })
  blockHeader?: BlockHeader;

  @jsonMember({ name: 'stored_value', constructor: StoredValue })
  storedValue: StoredValue;

  @jsonMember({ name: 'merkle_proof', constructor: String })
  merkleProof: string;

  public rawJSON?: any;
}

@jsonObject
export class InfoGetPeerResult {
  @jsonMember({ name: 'api_version', constructor: String })
  apiVersion: string;

  @jsonArrayMember(() => NodePeer, { name: 'peers' })
  peers: NodePeer[];

  rawJSON?: any;
}

@jsonObject
export class NodePeer {
  @jsonMember({ name: 'node_id', constructor: String })
  nodeId: string;

  @jsonMember({ name: 'address', constructor: String })
  address: string;
}

@jsonObject
export class ChainGetStateRootHashResult {
  @jsonMember({ name: 'api_version', constructor: String })
  version: string;

  @jsonMember({
    name: 'state_root_hash',
    constructor: Hash,
    deserializer: json => {
      if (!json) return;
      return Hash.fromJSON(json);
    },
    serializer: value => {
      if (!value) return;
      return value.toJSON();
    }
  })
  stateRootHash: Hash;

  rawJSON?: any;
}

export enum ValidatorState {
  Added = 'Added',
  Removed = 'Removed',
  Banned = 'Banned',
  CannotPropose = 'CannotPropose',
  SeenAsFaulty = 'SeenAsFaulty'
}

@jsonObject
export class StatusChanges {
  @jsonMember({ name: 'era_id', constructor: Number })
  eraID: number;

  @jsonMember({ name: 'validator_change', constructor: String })
  validatorState: ValidatorState;

  rawJSON: any;
}

@jsonObject
export class ValidatorChanges {
  @jsonMember({
    name: 'public_key',
    constructor: PublicKey,
    deserializer: json => {
      if (!json) return;
      return PublicKey.fromJSON(json);
    },
    serializer: value => {
      if (!value) return;
      return value.toJSON();
    }
  })
  publicKey: PublicKey;

  @jsonArrayMember(StatusChanges, { name: 'status_changes' })
  statusChanges: StatusChanges[];

  rawJSON: any;
}

@jsonObject
export class InfoGetValidatorChangesResult {
  @jsonMember({ name: 'api_version', constructor: String })
  apiVersion: string;

  @jsonArrayMember(ValidatorChanges, { name: 'changes' })
  changes: ValidatorChanges[];

  rawJSON: any;
}

@jsonObject
export class NodeNextUpgrade {
  @jsonMember({ name: 'activation_point', constructor: Number })
  activationPoint: number;

  @jsonMember({ name: 'protocol_version', constructor: String })
  protocolVersion: string;
}

@jsonObject
export class BlockSyncStatus {
  @jsonMember({
    name: 'block_hash',
    constructor: Hash,
    deserializer: json => {
      if (!json) return;
      return Hash.fromJSON(json);
    },
    serializer: value => {
      if (!value) return;
      return value.toJSON();
    },
    preserveNull: true
  })
  blockHash?: Hash;

  @jsonMember({ name: 'block_height', constructor: Number, preserveNull: true })
  blockHeight?: number;

  @jsonMember({ name: 'acquisition_state', constructor: String })
  acquisitionState?: string;
}

@jsonObject
export class BlockSynchronizerStatus {
  @jsonMember({ name: 'historical', constructor: BlockSyncStatus })
  historical?: BlockSyncStatus;

  @jsonMember({ name: 'forward', constructor: BlockSyncStatus })
  forward?: BlockSyncStatus;
}

@jsonObject
export class InfoGetStatusResult {
  @jsonMember({ name: 'api_version', constructor: String })
  apiVersion: string;

  @jsonMember({ name: 'protocol_version', constructor: String })
  protocolVersion: string;

  @jsonMember({ name: 'build_version', constructor: String })
  buildVersion: string;

  @jsonMember({ name: 'chainspec_name', constructor: String })
  chainSpecName: string;

  @jsonMember({ name: 'last_added_block_info', constructor: MinimalBlockInfo })
  lastAddedBlockInfo: MinimalBlockInfo;

  @jsonMember({ name: 'next_upgrade', constructor: NodeNextUpgrade })
  nextUpgrade?: NodeNextUpgrade;

  @jsonMember({ name: 'our_public_signing_key', constructor: String })
  ourPublicSigningKey: string;

  @jsonArrayMember(NodePeer, { name: 'peers' })
  peers: NodePeer[];

  @jsonMember({ name: 'round_length', constructor: String })
  roundLength: string;

  @jsonMember({ name: 'starting_state_root_hash', constructor: String })
  startingStateRootHash: string;

  @jsonMember({ name: 'uptime', constructor: String })
  uptime: string;

  @jsonMember({ name: 'reactor_state', constructor: String })
  reactorState: string;

  @jsonMember({
    name: 'last_progress',
    constructor: Timestamp,
    deserializer: json => {
      if (!json) return;
      return Timestamp.fromJSON(json);
    },
    serializer: value => {
      if (!value) return;
      return value.toJSON();
    }
  })
  lastProgress: Timestamp;

  @jsonMember({
    name: 'latest_switch_block_hash',
    constructor: Hash,
    deserializer: json => {
      if (!json) return;
      return Hash.fromJSON(json);
    },
    serializer: value => {
      if (!value) return;
      return value.toJSON();
    }
  })
  latestSwitchBlockHash: Hash;

  @jsonMember({
    name: 'available_block_range',
    constructor: () => ({
      low: jsonMember({ name: 'low', constructor: Number }),
      high: jsonMember({ name: 'high', constructor: Number })
    })
  })
  availableBlockRange: { low: number; high: number };

  @jsonMember({
    name: 'block_sync',
    constructor: BlockSynchronizerStatus
  })
  blockSync: BlockSynchronizerStatus;

  rawJSON: any;
}

@jsonObject
export class PutDeployResult {
  @jsonMember({ name: 'api_version', constructor: String })
  apiVersion: string;

  @jsonMember({
    name: 'deploy_hash',
    constructor: Hash,
    deserializer: json => {
      if (!json) return;
      return Hash.fromJSON(json);
    },
    serializer: value => {
      if (!value) return;
      return value.toJSON();
    }
  })
  deployHash: Hash;

  rawJSON?: any;
}

@jsonObject
export class PutTransactionResult {
  @jsonMember({ name: 'api_version', constructor: String })
  apiVersion: string;

  @jsonMember({ name: 'transaction_hash', constructor: TransactionHash })
  transactionHash: TransactionHash;

  rawJSON?: any;
}

@jsonObject
export class SpeculativeExecResult {
  @jsonMember({ name: 'api_version', constructor: String })
  apiVersion: string;

  @jsonMember({
    name: 'block_hash',
    constructor: Hash,
    deserializer: json => {
      if (!json) return;
      return Hash.fromJSON(json);
    },
    serializer: value => {
      if (!value) return;
      return value.toJSON();
    }
  })
  blockHash: Hash;

  @jsonMember({ name: 'execution_result', constructor: ExecutionResult })
  executionResult: ExecutionResult;

  rawJSON?: any;
}

@jsonObject
export class QueryBalanceResult {
  @jsonMember({ name: 'api_version', constructor: String })
  apiVersion: string;

  @jsonMember({
    name: 'balance',
    constructor: CLValueUInt512,
    deserializer: json => {
      if (!json) return;
      return CLValueUInt512.fromJSON(json);
    },
    serializer: value => {
      if (!value) return;
      return value.toJSON();
    }
  })
  balance: CLValueUInt512;

  rawJSON?: any;
}

@jsonObject
export class QueryBalanceDetailsResult {
  @jsonMember({ name: 'api_version', constructor: String })
  apiVersion: string;

  @jsonMember({
    name: 'total_balance',
    constructor: CLValueUInt512,
    deserializer: json => {
      if (!json) return;
      return CLValueUInt512.fromJSON(json);
    },
    serializer: value => {
      if (!value) return;
      return value.toJSON();
    }
  })
  totalBalance: CLValueUInt512;

  @jsonMember({
    name: 'available_balance',
    constructor: CLValueUInt512,
    deserializer: json => {
      if (!json) return;
      return CLValueUInt512.fromJSON(json);
    },
    serializer: value => {
      if (!value) return;
      return value.toJSON();
    }
  })
  availableBalance: CLValueUInt512;

  @jsonMember({ name: 'total_balance_proof', constructor: String })
  totalBalanceProof: string;

  @jsonArrayMember(() => BalanceHoldWithProof, { name: 'holds' })
  holds: BalanceHoldWithProof[];

  rawJSON?: any;
}

@jsonObject
export class InfoGetRewardResult {
  @jsonMember({ name: 'api_version', constructor: String })
  apiVersion: string;

  @jsonMember({ name: 'delegation_rate', constructor: Number })
  delegationRate: number;

  @jsonMember({ name: 'era_id', constructor: Number })
  eraID: number;

  @jsonMember({
    name: 'reward_amount',
    constructor: CLValueUInt512,
    deserializer: json => {
      if (!json) return;
      return CLValueUInt512.fromJSON(json);
    },
    serializer: value => {
      if (!value) return;
      return value.toJSON();
    }
  })
  rewardAmount: CLValueUInt512;

  @jsonMember({
    name: 'switch_block_hash',
    constructor: Hash,
    deserializer: json => {
      if (!json) return;
      return Hash.fromJSON(json);
    },
    serializer: value => {
      if (!value) return;
      return value.toJSON();
    }
  })
  switchBlockHash: Hash;

  rawJSON?: any;
}

@jsonObject
export class BalanceHoldWithProof {
  @jsonMember({
    name: 'amount',
    constructor: CLValueUInt512,
    deserializer: json => {
      if (!json) return;
      return CLValueUInt512.fromJSON(json);
    },
    serializer: value => {
      if (!value) return;
      return value.toJSON();
    }
  })
  amount: CLValueUInt512;

  @jsonMember({ name: 'proof', constructor: String })
  proof: string;
}

@jsonObject
class ChainspecBytes {
  @jsonMember({ name: 'chainspec_bytes', constructor: String })
  chainspecBytes?: string;

  @jsonMember({ name: 'maybe_genesis_accounts_bytes', constructor: String })
  maybeGenesisAccountsBytes?: string;

  @jsonMember({ name: 'maybe_global_state_bytes', constructor: String })
  maybeGlobalStateBytes?: string;
}

@jsonObject
export class InfoGetChainspecResult {
  @jsonMember({ name: 'api_version', constructor: String })
  apiVersion: string;

  @jsonMember({ name: 'chainspec_bytes', constructor: ChainspecBytes })
  chainspecBytes: ChainspecBytes;

  rawJSON?: any;
}

@jsonObject
export class QueryGlobalStateResultV1Compatible {
  @jsonMember({ name: 'api_version', constructor: String })
  apiVersion: string;

  @jsonMember({ name: 'block_header', constructor: BlockHeaderV1 })
  blockHeader?: BlockHeaderV1;

  @jsonMember({ name: 'stored_value', constructor: StoredValue })
  storedValue: StoredValue;

  @jsonMember({ name: 'merkle_proof', constructor: String })
  merkleProof: string;
}<|MERGE_RESOLUTION|>--- conflicted
+++ resolved
@@ -34,12 +34,9 @@
   Hash,
   PublicKey,
   CLValueUInt512,
-<<<<<<< HEAD
   AuctionStateV1,
-  AuctionStateV2
-=======
+  AuctionStateV2,
   AddressableEntity
->>>>>>> dfa4a719
 } from '../types';
 
 @jsonObject
