--- conflicted
+++ resolved
@@ -230,7 +230,6 @@
     assert.isUndefined(DeployUtil.deployFromJson(json));
   });
 
-<<<<<<< HEAD
   it('Should convert ms to humanized string', function () {
     const strTtl30m = humanizerTTL(1800000);
     const strTtl45m = humanizerTTL(2700000);
@@ -261,7 +260,8 @@
     expect(msTtl1h30m).to.be.eq(5400000);
     expect(msTtl1day).to.be.eq(86400000);
     expect(msTtlCustom).to.be.eq(86103000);
-=======
+  });
+
   it('Should not allow to create new transfer without providing transfer-id', () => {
     const recipientKey = Keys.Ed25519.new();
     const transferAmount = 10;
@@ -274,6 +274,5 @@
     );
 
     expect(badFn).to.throw('transfer-id missing in new transfer.');
->>>>>>> 1ee07adf
   });
 });