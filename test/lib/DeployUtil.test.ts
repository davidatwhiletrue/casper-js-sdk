--- conflicted
+++ resolved
@@ -1,10 +1,6 @@
 import { expect, assert } from 'chai';
-<<<<<<< HEAD
 import { Keys, DeployUtil, CLValueBuilder } from '../../src/lib';
-=======
-import { Keys, DeployUtil, CLValue } from '../../src/lib';
 import { humanizerTTL, dehumanizerTTL } from '../../src/lib/DeployUtil';
->>>>>>> 5da919ea
 import { TypedJSON } from 'typedjson';
 
 const testDeploy = () => {
